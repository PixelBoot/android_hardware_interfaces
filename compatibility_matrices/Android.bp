--- conflicted
+++ resolved
@@ -80,13 +80,8 @@
         "compatibility_matrix.7.xml",
     ],
     kernel_configs: [
-<<<<<<< HEAD
-        "kernel_config_current_5.10",
-        "kernel_config_current_5.15",
-=======
         "kernel_config_t_5.10",
         "kernel_config_t_5.15",
->>>>>>> 6d8dcd4a
     ],
 }
 
