--- conflicted
+++ resolved
@@ -23,11 +23,7 @@
 int main() {
     // This is a debug implementation, always enable debug logging.
     android::base::SetMinimumLogSeverity(::android::base::DEBUG);
-<<<<<<< HEAD
-    ABinderProcess_setThreadPoolMaxThreadCount(1);
-=======
     ABinderProcess_setThreadPoolMaxThreadCount(0);
->>>>>>> 89d993d3
 
     auto effectFactory =
             ndk::SharedRefBase::make<aidl::android::hardware::audio::effect::Factory>();
