--- conflicted
+++ resolved
@@ -389,11 +389,7 @@
 #endif
 
 Result Device::doClose() {
-<<<<<<< HEAD
-    if (mIsClosed) return Result::INVALID_STATE;
-=======
     if (mIsClosed || mOpenedStreamsCount != 0) return Result::INVALID_STATE;
->>>>>>> 7663233f
     mIsClosed = true;
     return analyzeStatus("close", audio_hw_device_close(mDevice));
 }
