--- conflicted
+++ resolved
@@ -58,9 +58,7 @@
         "android.hardware.automotive@libc++fs",
         "libnl++",
     ],
-<<<<<<< HEAD
     vintf_fragments: ["manifest_android.hardware.automotive.can@1.0.xml"],
-=======
 }
 
 filegroup {
@@ -80,5 +78,4 @@
     name: "automotiveCanV1.0_headers",
     vendor: true,
     export_include_dirs: ["."],
->>>>>>> 20b69d76
 }