/*
 * Copyright (C) 2019 The Android Open Source Project
 *
 * Licensed under the Apache License, Version 2.0 (the "License");
 * you may not use this file except in compliance with the License.
 * You may obtain a copy of the License at
 *
 *      http://www.apache.org/licenses/LICENSE-2.0
 *
 * Unless required by applicable law or agreed to in writing, software
 * distributed under the License is distributed on an "AS IS" BASIS,
 * WITHOUT WARRANTIES OR CONDITIONS OF ANY KIND, either express or implied.
 * See the License for the specific language governing permissions and
 * limitations under the License.
 */

#include <VtsCoreUtil.h>
#include <android/hardware/wifi/1.0/IWifi.h>
#include <android/hardware/wifi/supplicant/1.0/ISupplicantStaIfaceCallback.h>
#include <android/hardware/wifi/supplicant/1.0/types.h>
#include <android/hardware/wifi/supplicant/1.1/ISupplicantStaIfaceCallback.h>
#include <android/hardware/wifi/supplicant/1.2/ISupplicantStaIface.h>
#include <android/hardware/wifi/supplicant/1.2/ISupplicantStaIfaceCallback.h>
#include <android/hardware/wifi/supplicant/1.2/ISupplicantStaNetwork.h>
#include <android/hardware/wifi/supplicant/1.2/types.h>
#include <android/hardware/wifi/supplicant/1.3/ISupplicantStaIface.h>
#include <android/hardware/wifi/supplicant/1.3/types.h>
#include <hidl/GtestPrinter.h>
#include <hidl/HidlSupport.h>
#include <hidl/ServiceManagement.h>
#include <hidl/Status.h>

#include "supplicant_hidl_test_utils.h"
#include "supplicant_hidl_test_utils_1_2.h"

using ::android::sp;
using ::android::hardware::hidl_array;
using ::android::hardware::hidl_string;
using ::android::hardware::hidl_vec;
using ::android::hardware::Return;
using ::android::hardware::Void;
using ::android::hardware::wifi::supplicant::V1_0::SupplicantStatus;
using ::android::hardware::wifi::supplicant::V1_0::SupplicantStatusCode;
using ::android::hardware::wifi::supplicant::V1_2::DppAkm;
using ::android::hardware::wifi::supplicant::V1_2::DppFailureCode;
using ::android::hardware::wifi::supplicant::V1_2::DppNetRole;
using ::android::hardware::wifi::supplicant::V1_2::DppProgressCode;
using ::android::hardware::wifi::supplicant::V1_2::ISupplicant;
using ::android::hardware::wifi::supplicant::V1_2::ISupplicantStaIface;
using ::android::hardware::wifi::supplicant::V1_2::ISupplicantStaIfaceCallback;
using ::android::hardware::wifi::supplicant::V1_2::ISupplicantStaNetwork;

#define TIMEOUT_PERIOD 60
class IfaceDppCallback;

class SupplicantStaIfaceHidlTest : public SupplicantHidlTestBase {
   public:
    virtual void SetUp() override {
        SupplicantHidlTestBase::SetUp();
        EXPECT_TRUE(turnOnExcessiveLogging(supplicant_));
        sta_iface_ = getSupplicantStaIface_1_2(supplicant_);
        ASSERT_NE(sta_iface_.get(), nullptr);
        count_ = 0;
    }

    enum DppCallbackType {
        ANY_CALLBACK = -2,
        INVALID = -1,

        EVENT_SUCCESS_CONFIG_SENT = 0,
        EVENT_SUCCESS_CONFIG_RECEIVED,
        EVENT_PROGRESS,
        EVENT_FAILURE,
    };

    DppCallbackType dppCallbackType;
    uint32_t code;

    /* Used as a mechanism to inform the test about data/event callback */
    inline void notify() {
        std::unique_lock<std::mutex> lock(mtx_);
        count_++;
        cv_.notify_one();
    }

    /* Test code calls this function to wait for data/event callback */
    inline std::cv_status wait(DppCallbackType waitForCallbackType) {
        std::unique_lock<std::mutex> lock(mtx_);
        EXPECT_NE(INVALID, waitForCallbackType);  // can't ASSERT in a
                                                  // non-void-returning method
        auto now = std::chrono::system_clock::now();
        std::cv_status status =
            cv_.wait_until(lock, now + std::chrono::seconds(TIMEOUT_PERIOD));
        return status;
    }

   private:
    // synchronization objects
    std::mutex mtx_;
    std::condition_variable cv_;
    int count_;

   protected:
    // ISupplicantStaIface object used for all tests in this fixture.
    sp<ISupplicantStaIface> sta_iface_;

    bool isDppSupported() {
        uint32_t keyMgmtMask = 0;

        // We need to first get the key management capabilities from the device.
        // If DPP is not supported, we just pass the test.
        sta_iface_->getKeyMgmtCapabilities(
            [&](const SupplicantStatus& status, uint32_t keyMgmtMaskInternal) {
                // Since getKeyMgmtCapabilities() is overridden by an
                // upgraded API in newer HAL versions, allow for
                // FAILURE_UNKNOWN and return DPP is not supported.
                if (status.code != SupplicantStatusCode::FAILURE_UNKNOWN) {
                    EXPECT_EQ(SupplicantStatusCode::SUCCESS, status.code);

                    keyMgmtMask = keyMgmtMaskInternal;
                }
            });

        if (!(keyMgmtMask & ISupplicantStaNetwork::KeyMgmtMask::DPP)) {
            // DPP not supported
            return false;
        }

        return true;
    }
};

class IfaceCallback : public ISupplicantStaIfaceCallback {
    Return<void> onNetworkAdded(uint32_t /* id */) override { return Void(); }
    Return<void> onNetworkRemoved(uint32_t /* id */) override { return Void(); }
    Return<void> onStateChanged(
        ISupplicantStaIfaceCallback::State /* newState */,
        const hidl_array<uint8_t, 6>& /*bssid */, uint32_t /* id */,
        const hidl_vec<uint8_t>& /* ssid */) override {
        return Void();
    }
    Return<void> onAnqpQueryDone(
        const hidl_array<uint8_t, 6>& /* bssid */,
        const ISupplicantStaIfaceCallback::AnqpData& /* data */,
        const ISupplicantStaIfaceCallback::Hs20AnqpData& /* hs20Data */)
        override {
        return Void();
    }
    virtual Return<void> onHs20IconQueryDone(
        const hidl_array<uint8_t, 6>& /* bssid */,
        const hidl_string& /* fileName */,
        const hidl_vec<uint8_t>& /* data */) override {
        return Void();
    }
    virtual Return<void> onHs20SubscriptionRemediation(
        const hidl_array<uint8_t, 6>& /* bssid */,
        ISupplicantStaIfaceCallback::OsuMethod /* osuMethod */,
        const hidl_string& /* url*/) override {
        return Void();
    }
    Return<void> onHs20DeauthImminentNotice(
        const hidl_array<uint8_t, 6>& /* bssid */, uint32_t /* reasonCode */,
        uint32_t /* reAuthDelayInSec */,
        const hidl_string& /* url */) override {
        return Void();
    }
    Return<void> onDisconnected(const hidl_array<uint8_t, 6>& /* bssid */,
                                bool /* locallyGenerated */,
                                ISupplicantStaIfaceCallback::ReasonCode
                                /* reasonCode */) override {
        return Void();
    }
    Return<void> onAssociationRejected(
        const hidl_array<uint8_t, 6>& /* bssid */,
        ISupplicantStaIfaceCallback::StatusCode /* statusCode */,
        bool /*timedOut */) override {
        return Void();
    }
    Return<void> onAuthenticationTimeout(
        const hidl_array<uint8_t, 6>& /* bssid */) override {
        return Void();
    }
    Return<void> onBssidChanged(
        ISupplicantStaIfaceCallback::BssidChangeReason /* reason */,
        const hidl_array<uint8_t, 6>& /* bssid */) override {
        return Void();
    }
    Return<void> onEapFailure() override { return Void(); }
    Return<void> onEapFailure_1_1(
        ISupplicantStaIfaceCallback::EapErrorCode /* eapErrorCode */) override {
        return Void();
    }
    Return<void> onWpsEventSuccess() override { return Void(); }
    Return<void> onWpsEventFail(
        const hidl_array<uint8_t, 6>& /* bssid */,
        ISupplicantStaIfaceCallback::WpsConfigError /* configError */,
        ISupplicantStaIfaceCallback::WpsErrorIndication /* errorInd */)
        override {
        return Void();
    }
    Return<void> onWpsEventPbcOverlap() override { return Void(); }
    Return<void> onExtRadioWorkStart(uint32_t /* id */) override {
        return Void();
    }
    Return<void> onExtRadioWorkTimeout(uint32_t /* id*/) override {
        return Void();
    }
    Return<void> onDppSuccessConfigReceived(
        const hidl_vec<uint8_t>& /* ssid */, const hidl_string& /* password */,
        const hidl_array<uint8_t, 32>& /* psk */,
        DppAkm /* securityAkm */) override {
        return Void();
    }
    Return<void> onDppSuccessConfigSent() override { return Void(); }
    Return<void> onDppProgress(DppProgressCode /* code */) override {
        return Void();
    }
    Return<void> onDppFailure(DppFailureCode /* code */) override {
        return Void();
    }
};

class IfaceDppCallback : public IfaceCallback {
    SupplicantStaIfaceHidlTest& parent_;

    Return<void> onDppSuccessConfigReceived(
        const hidl_vec<uint8_t>& /* ssid */, const hidl_string& /* password */,
        const hidl_array<uint8_t, 32>& /* psk */,
        DppAkm /* securityAkm */) override {
        parent_.code = 0;
        parent_.dppCallbackType = SupplicantStaIfaceHidlTest::DppCallbackType::
            EVENT_SUCCESS_CONFIG_RECEIVED;
        parent_.notify();
        return Void();
    }
    Return<void> onDppSuccessConfigSent() override {
        parent_.code = 0;
        parent_.dppCallbackType = SupplicantStaIfaceHidlTest::DppCallbackType::
            EVENT_SUCCESS_CONFIG_SENT;
        parent_.notify();
        return Void();
    }
    Return<void> onDppProgress(DppProgressCode code) override {
        parent_.code = (uint32_t)code;
        parent_.dppCallbackType =
            SupplicantStaIfaceHidlTest::DppCallbackType::EVENT_PROGRESS;
        parent_.notify();
        return Void();
    }
    Return<void> onDppFailure(DppFailureCode code) override {
        parent_.code = (uint32_t)code;
        parent_.dppCallbackType =
            SupplicantStaIfaceHidlTest::DppCallbackType::EVENT_FAILURE;
        parent_.notify();
        return Void();
    }

   public:
    IfaceDppCallback(SupplicantStaIfaceHidlTest& parent) : parent_(parent){};
};

/*
 * RegisterCallback_1_2
 */
TEST_P(SupplicantStaIfaceHidlTest, RegisterCallback_1_2) {
    sta_iface_->registerCallback_1_2(
        new IfaceCallback(), [](const SupplicantStatus& status) {
            EXPECT_EQ(SupplicantStatusCode::SUCCESS, status.code);
        });
}

/*
 * GetKeyMgmtCapabilities
 */
TEST_P(SupplicantStaIfaceHidlTest, GetKeyMgmtCapabilities) {
    sta_iface_->getKeyMgmtCapabilities([&](const SupplicantStatus& status,
                                           uint32_t keyMgmtMask) {
        // Since this API is overridden by an upgraded API in newer HAL
        // versions, allow FAILURE_UNKNOWN to indicate that the test is no
        // longer supported on newer HAL.
        if (status.code != SupplicantStatusCode::FAILURE_UNKNOWN) {
            EXPECT_EQ(SupplicantStatusCode::SUCCESS, status.code);

            // Even though capabilities vary, these two are always set in HAL
            // v1.2
            EXPECT_TRUE(keyMgmtMask & ISupplicantStaNetwork::KeyMgmtMask::NONE);
            EXPECT_TRUE(keyMgmtMask &
                        ISupplicantStaNetwork::KeyMgmtMask::IEEE8021X);
        }
    });
}

/*
 * AddDppPeerUriAndRomveUri
 */
TEST_P(SupplicantStaIfaceHidlTest, AddDppPeerUriAndRomveUri) {
    // We need to first get the key management capabilities from the device.
    // If DPP is not supported, we just pass the test.
    if (!isDppSupported()) {
        // DPP not supported
        return;
    }

    hidl_string uri =
        "DPP:C:81/1,117/"
        "40;M:48d6d5bd1de1;I:G1197843;K:MDkwEwYHKoZIzj0CAQYIKoZIzj"
        "0DAQcDIgAD0edY4X3N//HhMFYsZfMbQJTiNFtNIWF/cIwMB/gzqOM=;;";
    uint32_t peer_id = 0;

    // Add a peer URI
    sta_iface_->addDppPeerUri(
        uri, [&](const SupplicantStatus& status, uint32_t id) {
            EXPECT_EQ(SupplicantStatusCode::SUCCESS, status.code);
            EXPECT_NE(0, id);
            EXPECT_NE(-1, id);

            peer_id = id;
        });

    // ...and then remove it.
    sta_iface_->removeDppUri(peer_id, [&](const SupplicantStatus& status) {
        EXPECT_EQ(SupplicantStatusCode::SUCCESS, status.code);
    });
}

/*
 * StartDppEnrolleeInitiator
 */
TEST_P(SupplicantStaIfaceHidlTest, StartDppEnrolleeInitiator) {
    // We need to first get the key management capabilities from the device.
    // If DPP is not supported, we just pass the test.
    if (!isDppSupported()) {
        // DPP not supported
        return;
    }

    /* Check if the underlying HAL version is 1.3 or higher and skip the test
     * in this case. The 1.3 HAL uses different callbacks which are not
     * supported by 1.2. This will cause this test to fail because the callbacks
     * it is waiting for will never be called. Note that this test is also
     * implemented in the 1.3 VTS test.
     */
    sp<::android::hardware::wifi::supplicant::V1_3::ISupplicantStaIface> v1_3 =
        ::android::hardware::wifi::supplicant::V1_3::ISupplicantStaIface::
            castFrom(sta_iface_);
    if (v1_3 != nullptr) {
        GTEST_SKIP() << "Test not supported with this HAL version";
    }

    hidl_string uri =
        "DPP:C:81/1,117/"
        "40;M:48d6d5bd1de1;I:G1197843;K:MDkwEwYHKoZIzj0CAQYIKoZIzj"
        "0DAQcDIgAD0edY4X3N//HhMFYsZfMbQJTiNFtNIWF/cIwMB/gzqOM=;;";
    uint32_t peer_id = 0;

    // Register callbacks
    sta_iface_->registerCallback_1_2(
        new IfaceDppCallback(*this), [](const SupplicantStatus& status) {
            EXPECT_EQ(SupplicantStatusCode::SUCCESS, status.code);
        });

    // Add a peer URI
    sta_iface_->addDppPeerUri(
        uri, [&](const SupplicantStatus& status, uint32_t id) {
            EXPECT_EQ(SupplicantStatusCode::SUCCESS, status.code);
            EXPECT_NE(0, id);
            EXPECT_NE(-1, id);

            peer_id = id;
        });

    // Start DPP as Enrollee-Initiator. Since this operation requires two
    // devices, we start the operation and expect a timeout.
    sta_iface_->startDppEnrolleeInitiator(
        peer_id, 0, [&](const SupplicantStatus& status) {
            EXPECT_EQ(SupplicantStatusCode::SUCCESS, status.code);
        });

    // Wait for the timeout callback
    ASSERT_EQ(std::cv_status::no_timeout,
              wait(SupplicantStaIfaceHidlTest::DppCallbackType::EVENT_FAILURE));
    ASSERT_EQ(SupplicantStaIfaceHidlTest::DppCallbackType::EVENT_FAILURE,
              dppCallbackType);

    // ...and then remove the peer URI.
    sta_iface_->removeDppUri(peer_id, [&](const SupplicantStatus& status) {
        EXPECT_EQ(SupplicantStatusCode::SUCCESS, status.code);
    });
}

/*
 * StartDppConfiguratorInitiator
 */
TEST_P(SupplicantStaIfaceHidlTest, StartDppConfiguratorInitiator) {
    // We need to first get the key management capabilities from the device.
    // If DPP is not supported, we just pass the test.
    if (!isDppSupported()) {
        // DPP not supported
        return;
    }

    /* Check if the underlying HAL version is 1.3 or higher and skip the test
     * in this case. The 1.3 HAL uses different callbacks which are not
     * supported by 1.2. This will cause this test to fail because the callbacks
     * it is waiting for will never be called. Note that this test is also
     * implemented in the 1.3 VTS test.
     */
    sp<::android::hardware::wifi::supplicant::V1_3::ISupplicantStaIface> v1_3 =
        ::android::hardware::wifi::supplicant::V1_3::ISupplicantStaIface::
            castFrom(sta_iface_);

    if (v1_3 != nullptr) {
        GTEST_SKIP() << "Test not supported with this HAL version";
        return;
    }

    hidl_string uri =
        "DPP:C:81/1,117/"
        "40;M:48d6d5bd1de1;I:G1197843;K:MDkwEwYHKoZIzj0CAQYIKoZIzj"
        "0DAQcDIgAD0edY4X3N//HhMFYsZfMbQJTiNFtNIWF/cIwMB/gzqOM=;;";
    uint32_t peer_id = 0;

    // Register callbacks
    sta_iface_->registerCallback_1_2(
        new IfaceDppCallback(*this), [](const SupplicantStatus& status) {
            EXPECT_EQ(SupplicantStatusCode::SUCCESS, status.code);
        });

    // Add a peer URI
    sta_iface_->addDppPeerUri(
        uri, [&](const SupplicantStatus& status, uint32_t id) {
            EXPECT_EQ(SupplicantStatusCode::SUCCESS, status.code);
            EXPECT_NE(0, id);
            EXPECT_NE(-1, id);

            peer_id = id;
        });

    std::string ssid =
        "6D795F746573745F73736964";  // 'my_test_ssid' encoded in hex
    std::string password = "746F70736563726574";  // 'topsecret' encoded in hex

    // Start DPP as Configurator-Initiator. Since this operation requires two
    // devices, we start the operation and expect a timeout.
    sta_iface_->startDppConfiguratorInitiator(
        peer_id, 0, ssid, password, NULL, DppNetRole::STA, DppAkm::PSK,
        [&](const SupplicantStatus& status) {
            EXPECT_EQ(SupplicantStatusCode::SUCCESS, status.code);
        });

    // Wait for the timeout callback
    ASSERT_EQ(std::cv_status::no_timeout,
              wait(SupplicantStaIfaceHidlTest::DppCallbackType::EVENT_FAILURE));
    ASSERT_EQ(SupplicantStaIfaceHidlTest::DppCallbackType::EVENT_FAILURE,
              dppCallbackType);

    // ...and then remove the peer URI.
    sta_iface_->removeDppUri(peer_id, [&](const SupplicantStatus& status) {
        EXPECT_EQ(SupplicantStatusCode::SUCCESS, status.code);
    });
}

<<<<<<< HEAD
GTEST_ALLOW_UNINSTANTIATED_PARAMETERIZED_TEST(SupplicantStaIfaceHidlTest);
=======
>>>>>>> 7dd6ab3d
INSTANTIATE_TEST_CASE_P(
    PerInstance, SupplicantStaIfaceHidlTest,
    testing::Combine(
        testing::ValuesIn(android::hardware::getAllHalInstanceNames(
            android::hardware::wifi::V1_0::IWifi::descriptor)),
        testing::ValuesIn(android::hardware::getAllHalInstanceNames(
            android::hardware::wifi::supplicant::V1_2::ISupplicant::
                descriptor))),
    android::hardware::PrintInstanceTupleNameToString<>);<|MERGE_RESOLUTION|>--- conflicted
+++ resolved
@@ -460,10 +460,7 @@
     });
 }
 
-<<<<<<< HEAD
 GTEST_ALLOW_UNINSTANTIATED_PARAMETERIZED_TEST(SupplicantStaIfaceHidlTest);
-=======
->>>>>>> 7dd6ab3d
 INSTANTIATE_TEST_CASE_P(
     PerInstance, SupplicantStaIfaceHidlTest,
     testing::Combine(
